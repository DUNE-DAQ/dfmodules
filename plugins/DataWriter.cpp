/**
 * @file DataWriter.cpp DataWriter class implementation
 *
 * This is part of the DUNE DAQ Software Suite, copyright 2020.
 * Licensing/copyright details are in the COPYING file that you should have
 * received with this code.
 */

#include "DataWriter.hpp"
#include "dfmodules/CommonIssues.hpp"
#include "dfmodules/KeyedDataBlock.hpp"
#include "dfmodules/StorageKey.hpp"
#include "dfmodules/datawriter/Nljs.hpp"

#include "TRACE/trace.h"
#include "appfwk/DAQModuleHelper.hpp"
#include "dataformats/Fragment.hpp"
#include "dfmessages/TriggerDecision.hpp"
#include "dfmessages/TriggerInhibit.hpp"
#include "ers/ers.h"

#include <algorithm>
#include <chrono>
#include <cstdlib>
#include <memory>
#include <string>
#include <thread>
#include <utility>
#include <vector>

/**
 * @brief Name used by TRACE TLOG calls from this source file
 */
#define TRACE_NAME "DataWriter"                   // NOLINT
#define TLVL_ENTER_EXIT_METHODS TLVL_DEBUG + 5    // NOLINT
#define TLVL_CONFIG TLVL_DEBUG + 7                // NOLINT
#define TLVL_WORK_STEPS TLVL_DEBUG + 10           // NOLINT
#define TLVL_FRAGMENT_HEADER_DUMP TLVL_DEBUG + 17 // NOLINT

namespace dunedaq {
namespace dfmodules {

DataWriter::DataWriter(const std::string& name)
  : dunedaq::appfwk::DAQModule(name)
  , m_thread(std::bind(&DataWriter::do_work, this, std::placeholders::_1))
  , m_queue_timeout(100)
  , m_trigger_record_input_queue(nullptr)
{
  register_command("conf", &DataWriter::do_conf);
  register_command("start", &DataWriter::do_start);
  register_command("stop", &DataWriter::do_stop);
  register_command("scrap", &DataWriter::do_scrap);
}

void
DataWriter::init(const data_t& init_data)
{
  TLOG(TLVL_ENTER_EXIT_METHODS) << get_name() << ": Entering init() method";
  auto qi = appfwk::qindex(
    init_data, { "trigger_record_input_queue", "trigger_decision_for_inhibit", "trigger_inhibit_output_queue" });
  try {
    m_trigger_record_input_queue.reset(new trigrecsource_t(qi["trigger_record_input_queue"].inst));
  } catch (const ers::Issue& excpt) {
    throw InvalidQueueFatalError(ERS_HERE, get_name(), "trigger_record_input_queue", excpt);
  }

  using trigdecsource_t = dunedaq::appfwk::DAQSource<dfmessages::TriggerDecision>;
  std::unique_ptr<trigdecsource_t> trig_dec_queue_for_inh;
  try {
    trig_dec_queue_for_inh.reset(new trigdecsource_t(qi["trigger_decision_for_inhibit"].inst));
  } catch (const ers::Issue& excpt) {
    throw InvalidQueueFatalError(ERS_HERE, get_name(), "trigger_decision_for_inhibit", excpt);
  }
  using triginhsink_t = dunedaq::appfwk::DAQSink<dfmessages::TriggerInhibit>;
  std::unique_ptr<triginhsink_t> trig_inh_output_queue;
  try {
    trig_inh_output_queue.reset(new triginhsink_t(qi["trigger_inhibit_output_queue"].inst));
  } catch (const ers::Issue& excpt) {
    throw InvalidQueueFatalError(ERS_HERE, get_name(), "trigger_inhibit_output_queue", excpt);
  }
  m_trigger_inhibit_agent.reset(
    new TriggerInhibitAgent(get_name(), std::move(trig_dec_queue_for_inh), std::move(trig_inh_output_queue)));

  TLOG(TLVL_ENTER_EXIT_METHODS) << get_name() << ": Exiting init() method";
}

void
DataWriter::do_conf(const data_t& payload)
{
  TLOG(TLVL_ENTER_EXIT_METHODS) << get_name() << ": Entering do_conf() method";

  datawriter::ConfParams conf_params = payload.get<datawriter::ConfParams>();
  m_trigger_inhibit_agent->set_threshold_for_inhibit(conf_params.threshold_for_inhibit);
  TLOG(TLVL_CONFIG) << get_name() << ": threshold_for_inhibit is " << conf_params.threshold_for_inhibit;
  TLOG(TLVL_CONFIG) << get_name() << ": data_store_parameters are " << conf_params.data_store_parameters;

  // create the DataStore instance here
  m_data_writer = make_data_store(payload["data_store_parameters"]);

  TLOG(TLVL_ENTER_EXIT_METHODS) << get_name() << ": Exiting do_conf() method";
}

void
DataWriter::do_start(const data_t& /*args*/)
{
  TLOG(TLVL_ENTER_EXIT_METHODS) << get_name() << ": Entering do_start() method";
  m_trigger_inhibit_agent->start_checking();
  m_thread.start_working_thread();
  ERS_LOG(get_name() << " successfully started");
  TLOG(TLVL_ENTER_EXIT_METHODS) << get_name() << ": Exiting do_start() method";
}

void
DataWriter::do_stop(const data_t& /*args*/)
{
  TLOG(TLVL_ENTER_EXIT_METHODS) << get_name() << ": Entering do_stop() method";
  m_trigger_inhibit_agent->stop_checking();
  m_thread.stop_working_thread();
  ERS_LOG(get_name() << " successfully stopped");
  TLOG(TLVL_ENTER_EXIT_METHODS) << get_name() << ": Exiting do_stop() method";
}

void
DataWriter::do_scrap(const data_t& /*payload*/)
{
  TLOG(TLVL_ENTER_EXIT_METHODS) << get_name() << ": Entering do_scrap() method";

  // clear/reset the DataStore instance here
  m_data_writer.reset();

  TLOG(TLVL_ENTER_EXIT_METHODS) << get_name() << ": Exiting do_scrap() method";
}

void
DataWriter::do_work(std::atomic<bool>& running_flag)
{
  TLOG(TLVL_ENTER_EXIT_METHODS) << get_name() << ": Entering do_work() method";
  int32_t received_count = 0;

  // ensure that we have a valid dataWriter instance
  if (m_data_writer.get() == nullptr) {
    throw InvalidDataWriterError(ERS_HERE, get_name());
  }

  while (running_flag.load()) {
    std::unique_ptr<dataformats::TriggerRecord> trigRecPtr;

    // receive the next TriggerRecord
    try {
      m_trigger_record_input_queue->pop(trigRecPtr, m_queue_timeout);
      ++received_count;
      TLOG(TLVL_WORK_STEPS) << get_name() << ": Popped the TriggerRecord for trigger number "
                            << trigRecPtr->header_ref().get_trigger_number() << " off the input queue";
    } catch (const dunedaq::appfwk::QueueTimeoutExpired& excpt) {
      // it is perfectly reasonable that there might be no data in the queue
      // some fraction of the times that we check, so we just continue on and try again
      continue;
    }

    // if we received a TriggerRecord, print out some debug information, if requested

    // First store the trigger record header
    const void* trh_ptr = trigRecPtr->header_ref().get_storage_location();
    size_t trh_size = trigRecPtr->header_ref().get_total_size_bytes();
    // Apa number and link number in trh_key
    // are not taken into account for the Trigger
    StorageKey trh_key(trigRecPtr->header_ref().get_run_number(),
                       trigRecPtr->header_ref().get_trigger_number(),
                       "TriggerRecordHeader",
                       1,
                       1);
    KeyedDataBlock trh_block(trh_key);
    trh_block.m_unowned_data_start = trh_ptr;
    trh_block.m_data_size = trh_size;
    m_data_writer->write(trh_block);

    // Write the fragments
    const auto& frag_vec = trigRecPtr->fragments_ref();
    for (const auto& frag_ptr : frag_vec) {
      TLOG(TLVL_FRAGMENT_HEADER_DUMP) << get_name() << ": Partial(?) contents of the Fragment from link "
                                      << frag_ptr->get_link_id().m_link_number;
      const size_t number_of_32bit_values_per_row = 5;
      const size_t max_number_of_rows = 5;
      int number_of_32bit_values_to_print =
        std::min((number_of_32bit_values_per_row * max_number_of_rows),
                 (static_cast<size_t>(frag_ptr->get_size()) / sizeof(uint32_t)));               // NOLINT
      const uint32_t* mem_ptr = static_cast<const uint32_t*>(frag_ptr->get_storage_location()); // NOLINT
      std::ostringstream oss_hexdump;
      for (int idx = 0; idx < number_of_32bit_values_to_print; ++idx) {
        if ((idx % number_of_32bit_values_per_row) == 0) {
          oss_hexdump << "32-bit offset " << std::setw(2) << std::setfill(' ') << idx << ":" << std::hex;
        }
        oss_hexdump << " 0x" << std::setw(8) << std::setfill('0') << *mem_ptr;
        ++mem_ptr;
        if (((idx + 1) % number_of_32bit_values_per_row) == 0) {
          oss_hexdump << std::dec;
          TLOG(TLVL_FRAGMENT_HEADER_DUMP) << get_name() << ": " << oss_hexdump.str();
          oss_hexdump.str("");
          oss_hexdump.clear();
        }
      }
      if (oss_hexdump.str().length() > 0) {
        TLOG(TLVL_FRAGMENT_HEADER_DUMP) << get_name() << ": " << oss_hexdump.str();
      }

      // write each Fragment to the DataStore
      // //StorageKey fragment_skey(trigRecPtr->get_run_number(), trigRecPtr->get_trigger_number, "FELIX",
      StorageKey fragment_skey(frag_ptr->get_run_number(),
                               frag_ptr->get_trigger_number(),
                               "FELIX",
                               frag_ptr->get_link_id().m_apa_number,
                               frag_ptr->get_link_id().m_link_number);
      KeyedDataBlock data_block(fragment_skey);
      data_block.m_unowned_data_start = frag_ptr->get_storage_location();
      data_block.m_data_size = frag_ptr->get_size();

      // data_block.unowned_trigger_record_header =
      // data_block.trh_size =
      m_data_writer->write(data_block);
    }

    // progress updates
    if ((received_count % 3) == 0) {
      std::ostringstream oss_prog;
      oss_prog << ": Processing trigger number " << trigRecPtr->header_ref().get_trigger_number() << ", this is one of "
               << received_count << " trigger records received so far.";
      ers::log(ProgressUpdate(ERS_HERE, get_name(), oss_prog.str()));
    }

    // tell the TriggerInhibitAgent the trigger_number of this TriggerRecord so that
    // it can check whether an Inhibit needs to be asserted or cleared.
<<<<<<< HEAD
    trigger_inhibit_agent_->set_latest_trigger_number(trigRecPtr->header_ref().get_trigger_number());
=======
    m_trigger_inhibit_agent->set_latest_trigger_number(trigRecPtr->get_header().get_trigger_number());
>>>>>>> 01b2b3f2
  }

  std::ostringstream oss_summ;
  oss_summ << ": Exiting the do_work() method, received trigger record messages for " << received_count << " triggers.";
  ers::log(ProgressUpdate(ERS_HERE, get_name(), oss_summ.str()));
  TLOG(TLVL_ENTER_EXIT_METHODS) << get_name() << ": Exiting do_work() method";
}

} // namespace dfmodules
} // namespace dunedaq

DEFINE_DUNE_DAQ_MODULE(dunedaq::dfmodules::DataWriter)<|MERGE_RESOLUTION|>--- conflicted
+++ resolved
@@ -229,11 +229,7 @@
 
     // tell the TriggerInhibitAgent the trigger_number of this TriggerRecord so that
     // it can check whether an Inhibit needs to be asserted or cleared.
-<<<<<<< HEAD
-    trigger_inhibit_agent_->set_latest_trigger_number(trigRecPtr->header_ref().get_trigger_number());
-=======
-    m_trigger_inhibit_agent->set_latest_trigger_number(trigRecPtr->get_header().get_trigger_number());
->>>>>>> 01b2b3f2
+    m_trigger_inhibit_agent->set_latest_trigger_number(trigRecPtr->header_ref().get_trigger_number());
   }
 
   std::ostringstream oss_summ;
