--- conflicted
+++ resolved
@@ -150,11 +150,7 @@
       m_trigger_record_input_queue->pop(trigger_record_ptr, m_queue_timeout);
       ++received_count;
       TLOG(TLVL_WORK_STEPS) << get_name() << ": Popped the TriggerRecord for trigger number "
-<<<<<<< HEAD
-                            << trigRecPtr->header_ref().get_trigger_number() << " off the input queue";
-=======
-                            << trigger_record_ptr->get_header().get_trigger_number() << " off the input queue";
->>>>>>> 14406eb2
+                            << trigger_record_ptr->header_ref().get_trigger_number() << " off the input queue";
     } catch (const dunedaq::appfwk::QueueTimeoutExpired& excpt) {
       // it is perfectly reasonable that there might be no data in the queue
       // some fraction of the times that we check, so we just continue on and try again
@@ -164,21 +160,12 @@
     // if we received a TriggerRecord, print out some debug information, if requested
 
     // First store the trigger record header
-<<<<<<< HEAD
-    const void* trh_ptr = trigRecPtr->header_ref().get_storage_location();
-    size_t trh_size = trigRecPtr->header_ref().get_total_size_bytes();
+    const void* trh_ptr = trigger_record_ptr->header_ref().get_storage_location();
+    size_t trh_size = trigger_record_ptr->header_ref().get_total_size_bytes();
     // Apa number and link number in trh_key
     // are not taken into account for the Trigger
-    StorageKey trh_key(trigRecPtr->header_ref().get_run_number(),
-                       trigRecPtr->header_ref().get_trigger_number(),
-=======
-    void* trh_ptr = trigger_record_ptr->get_header().get_storage_location();
-    size_t trh_size = trigger_record_ptr->get_header().get_total_size_bytes();
-    // Apa number and link number in trh_key
-    // are not taken into account for the Trigger
-    StorageKey trh_key(trigger_record_ptr->get_header().get_run_number(),
-                       trigger_record_ptr->get_header().get_trigger_number(),
->>>>>>> 14406eb2
+    StorageKey trh_key(trigger_record_ptr->header_ref().get_run_number(),
+                       trigger_record_ptr->header_ref().get_trigger_number(),
                        "TriggerRecordHeader",
                        1,
                        1);
@@ -188,11 +175,7 @@
     m_data_writer->write(trh_block);
 
     // Write the fragments
-<<<<<<< HEAD
-    const auto& frag_vec = trigRecPtr->fragments_ref();
-=======
-    const auto& frag_vec = trigger_record_ptr->get_fragments();
->>>>>>> 14406eb2
+    const auto& frag_vec = trigger_record_ptr->fragments_ref();
     for (const auto& frag_ptr : frag_vec) {
       TLOG(TLVL_FRAGMENT_HEADER_DUMP) << get_name() << ": Partial(?) contents of the Fragment from link "
                                       << frag_ptr->get_link_id().m_link_number;
@@ -239,22 +222,14 @@
     // progress updates
     if ((received_count % 3) == 0) {
       std::ostringstream oss_prog;
-<<<<<<< HEAD
-      oss_prog << ": Processing trigger number " << trigRecPtr->header_ref().get_trigger_number() << ", this is one of "
-=======
-      oss_prog << ": Processing trigger number " << trigger_record_ptr->get_header().get_trigger_number() << ", this is one of "
->>>>>>> 14406eb2
+      oss_prog << ": Processing trigger number " << trigger_record_ptr->header_ref().get_trigger_number() << ", this is one of "
                << received_count << " trigger records received so far.";
       ers::log(ProgressUpdate(ERS_HERE, get_name(), oss_prog.str()));
     }
 
     // tell the TriggerInhibitAgent the trigger_number of this TriggerRecord so that
     // it can check whether an Inhibit needs to be asserted or cleared.
-<<<<<<< HEAD
-    m_trigger_inhibit_agent->set_latest_trigger_number(trigRecPtr->header_ref().get_trigger_number());
-=======
-    m_trigger_inhibit_agent->set_latest_trigger_number(trigger_record_ptr->get_header().get_trigger_number());
->>>>>>> 14406eb2
+    m_trigger_inhibit_agent->set_latest_trigger_number(trigger_record_ptr->header_ref().get_trigger_number());
   }
 
   std::ostringstream oss_summ;
