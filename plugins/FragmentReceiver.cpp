--- conflicted
+++ resolved
@@ -218,13 +218,8 @@
                              << m_fragments.size() << " Fragment stashes";
       message << "Trigger Decisions: ";
 
-<<<<<<< HEAD
-      for (const auto& d : trigger_decisions_) {
+      for (const auto& d : m_trigger_decisions) {
         message << d.first << " with " << d.second.m_components.size() << " components, ";
-=======
-      for (const auto& d : m_trigger_decisions) {
-        message << d.first << " with " << d.second.components.size() << " components, ";
->>>>>>> 01b2b3f2
       }
       TLOG(TLVL_BOOKKEEPING) << message.str();
       message.str("");
