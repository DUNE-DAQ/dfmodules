/**
 * @file FakeDataProd.cpp FakeDataProd class implementation
 *
 * This is part of the DUNE DAQ Software Suite, copyright 2020.
 * Licensing/copyright details are in the COPYING file that you should have
 * received with this code.
 */

#include "FakeDataProd.hpp"
#include "dfmodules/CommonIssues.hpp"
#include "dfmodules/fakedataprod/Nljs.hpp"
#include "dfmodules/fakedataprodinfo/InfoNljs.hpp"

#include "appfwk/DAQModuleHelper.hpp"
#include "dfmessages/Fragment_serialization.hpp"
#include "dfmessages/TimeSync.hpp"
#include "logging/Logging.hpp"
#include "networkmanager/NetworkManager.hpp"

#include <chrono>
#include <cstdlib>
#include <memory>
#include <string>
#include <thread>
#include <utility>
#include <vector>

/**
 * @brief Name used by TRACE TLOG calls from this source file
 */
#define TRACE_NAME "FakeDataProd" // NOLINT
enum
{
  TLVL_ENTER_EXIT_METHODS = 5,
  TLVL_CONFIG = 7,
  TLVL_WORK_STEPS = 10
};

namespace dunedaq {
namespace dfmodules {

FakeDataProd::FakeDataProd(const std::string& name)
  : dunedaq::appfwk::DAQModule(name)
  , m_thread(std::bind(&FakeDataProd::do_work, this, std::placeholders::_1))
  , m_timesync_thread(std::bind(&FakeDataProd::do_timesync, this, std::placeholders::_1))
  , m_queue_timeout(100)
  , m_run_number(0)
  , m_data_request_input_queue(nullptr)
//  , m_data_fragment_output_queue(nullptr)
{
  register_command("conf", &FakeDataProd::do_conf);
  register_command("start", &FakeDataProd::do_start);
  register_command("stop", &FakeDataProd::do_stop);
}

void
FakeDataProd::init(const data_t& init_data)
{
  TLOG_DEBUG(TLVL_ENTER_EXIT_METHODS) << get_name() << ": Entering init() method";
  auto qi = appfwk::queue_index(init_data, { "data_request_input_queue" });

  try {
    m_data_request_input_queue.reset(new datareqsource_t(qi["data_request_input_queue"].inst));
  } catch (const ers::Issue& excpt) {
    throw InvalidQueueFatalError(ERS_HERE, get_name(), "data_request_input_queue", excpt);
  }
  TLOG_DEBUG(TLVL_ENTER_EXIT_METHODS) << get_name() << ": Exiting init() method";
}

void
FakeDataProd::do_conf(const data_t& payload)
{
  TLOG_DEBUG(TLVL_ENTER_EXIT_METHODS) << get_name() << ": Entering do_conf() method";

<<<<<<< HEAD
  fakedataprod::ConfParams tmpConfig = payload.get<fakedataprod::ConfParams>();
  m_geoid.system_type = dataformats::GeoID::string_to_system_type(tmpConfig.system_type);
=======
  fakedataprod::Conf tmpConfig = payload.get<fakedataprod::Conf>();
  m_geoid.system_type = daqdataformats::GeoID::string_to_system_type(tmpConfig.system_type);
>>>>>>> f6039a18
  m_geoid.region_id = tmpConfig.apa_number;
  m_geoid.element_id = tmpConfig.link_number;
  m_time_tick_diff = tmpConfig.time_tick_diff;
  m_frame_size = tmpConfig.frame_size;
  m_response_delay = tmpConfig.response_delay;
<<<<<<< HEAD
  m_fragment_type = dataformats::string_to_fragment_type(tmpConfig.fragment_type);
  m_timesync_connection_name = tmpConfig.timesync_connection_name;
  m_timesync_topic_name = tmpConfig.timesync_topic_name;

  networkmanager::NetworkManager::get().start_publisher(m_timesync_connection_name);
=======
  m_fragment_type = daqdataformats::string_to_fragment_type(tmpConfig.fragment_type);
>>>>>>> f6039a18

  TLOG_DEBUG(TLVL_CONFIG) << get_name() << ": configured for link number " << m_geoid.element_id;

  TLOG_DEBUG(TLVL_ENTER_EXIT_METHODS) << get_name() << ": Exiting do_conf() method";
}

void
FakeDataProd::do_start(const data_t& payload)
{
  TLOG_DEBUG(TLVL_ENTER_EXIT_METHODS) << get_name() << ": Entering do_start() method";
  m_sent_fragments = 0;
  m_received_requests = 0;
  m_run_number = payload.value<dunedaq::daqdataformats::run_number_t>("run", 0);
  m_thread.start_working_thread();
  m_timesync_thread.start_working_thread();
  TLOG_DEBUG(TLVL_ENTER_EXIT_METHODS) << get_name() << ": Exiting do_start() method";
}

void
FakeDataProd::do_stop(const data_t& /*args*/)
{
  TLOG_DEBUG(TLVL_ENTER_EXIT_METHODS) << get_name() << ": Entering do_stop() method";
  m_thread.stop_working_thread();
  m_timesync_thread.stop_working_thread();
  TLOG_DEBUG(TLVL_ENTER_EXIT_METHODS) << get_name() << ": Exiting do_stop() method";
}

void
FakeDataProd::get_info(opmonlib::InfoCollector& ci, int /*level*/)
{
  fakedataprodinfo::Info info;
  info.requests_received = m_received_requests;
  info.fragments_sent = m_sent_fragments;
  ci.add(info);
}

void
FakeDataProd::do_timesync(std::atomic<bool>& running_flag)
{
  int sent_count = 0;
  while (running_flag.load()) {
    auto time_now = std::chrono::system_clock::now().time_since_epoch();
    uint64_t current_timestamp = // NOLINT (build/unsigned)
      std::chrono::duration_cast<std::chrono::nanoseconds>(time_now).count();
    auto timesyncmsg = dfmessages::TimeSync(current_timestamp);
    try {
      auto serialised_timesync = dunedaq::serialization::serialize(timesyncmsg, dunedaq::serialization::kMsgPack);
      networkmanager::NetworkManager::get().send_to(m_timesync_connection_name,
                                                    static_cast<const void*>(serialised_timesync.data()),
                                                    serialised_timesync.size(),
                                                    std::chrono::milliseconds(500),
                                                    m_timesync_topic_name);
      ++sent_count;
    } catch (ers::Issue& excpt) {
      ers::warning(
        TimeSyncTransmissionFailed(ERS_HERE, get_name(), m_timesync_connection_name, m_timesync_topic_name, excpt));
    }
    std::this_thread::sleep_for(std::chrono::milliseconds(100));
  }
  TLOG() << get_name() << ": sent " << sent_count << " TimeSync messages.";
}

void
FakeDataProd::do_work(std::atomic<bool>& running_flag)
{
  TLOG_DEBUG(TLVL_ENTER_EXIT_METHODS) << get_name() << ": Entering do_work() method";
  int32_t receivedCount = 0;

  while (running_flag.load()) {
    dfmessages::DataRequest data_request;
    try {
      m_data_request_input_queue->pop(data_request, m_queue_timeout);
      m_received_requests++;
      ++receivedCount;
    } catch (const dunedaq::appfwk::QueueTimeoutExpired& excpt) {
      // it is perfectly reasonable that there might be no data in the queue
      // some fraction of the times that we check, so we just continue on and try again
      continue;
    }

    // num_frames_to_send = ⌈window_size / tick_diff⌉
    size_t num_frames_to_send = (data_request.request_information.window_end -
                                 data_request.request_information.window_begin + m_time_tick_diff - 1) /
                                m_time_tick_diff;
    size_t num_bytes_to_send = num_frames_to_send * m_frame_size;

    // We don't care about the content of the data, but the size should be correct
    void* fake_data = malloc(num_bytes_to_send);

    // This should really not happen
    if (fake_data == nullptr) {
<<<<<<< HEAD
      ers::error(dunedaq::dataformats::MemoryAllocationFailed(ERS_HERE, num_bytes_to_send));
      continue;
      // throw dunedaq::dataformats::MemoryAllocationFailed(ERS_HERE, num_bytes_to_send);
=======
      throw dunedaq::dfmodules::MemoryAllocationFailed(ERS_HERE, get_name(), num_bytes_to_send);
>>>>>>> f6039a18
    }
    std::unique_ptr<daqdataformats::Fragment> data_fragment_ptr(new daqdataformats::Fragment(fake_data, num_bytes_to_send));
    data_fragment_ptr->set_trigger_number(data_request.trigger_number);
    data_fragment_ptr->set_run_number(m_run_number);
    data_fragment_ptr->set_element_id(m_geoid);
    data_fragment_ptr->set_error_bits(0);
    data_fragment_ptr->set_type(m_fragment_type);
    data_fragment_ptr->set_trigger_timestamp(data_request.trigger_timestamp);
    data_fragment_ptr->set_window_begin(data_request.request_information.window_begin);
    data_fragment_ptr->set_window_end(data_request.request_information.window_end);
    data_fragment_ptr->set_sequence_number(data_request.sequence_number);

    if (m_response_delay > 0) {
      std::this_thread::sleep_for(std::chrono::nanoseconds(m_response_delay));
    }

    try {
      auto serialised_frag = dunedaq::serialization::serialize(data_fragment_ptr, dunedaq::serialization::kMsgPack);
      networkmanager::NetworkManager::get().send_to(data_request.data_destination,
                                                    static_cast<const void*>(serialised_frag.data()),
                                                    serialised_frag.size(),
                                                    std::chrono::milliseconds(1000));
    } catch (ers::Issue& e) {
      ers::warning(FragmentTransmissionFailed(ERS_HERE, get_name(), data_request.trigger_number, e));
    }

    /*
    bool wasSentSuccessfully = false;
    while (!wasSentSuccessfully && running_flag.load()) {
      TLOG_DEBUG(TLVL_WORK_STEPS) << get_name() << ": Pushing the Data Fragment for trigger number "
                                  << data_fragment_ptr->get_trigger_number() << " onto the output queue";
      try {
        m_data_fragment_output_queue->push(std::move(data_fragment_ptr), m_queue_timeout);
        wasSentSuccessfully = true;
        m_sent_fragments++;
      } catch (const dunedaq::appfwk::QueueTimeoutExpired& excpt) {
        std::ostringstream oss_warn;
        oss_warn << "push to output queue \"" << m_data_fragment_output_queue->get_name() << "\"";
        ers::warning(dunedaq::appfwk::QueueTimeoutExpired(
          ERS_HERE,
          get_name(),
          oss_warn.str(),
          std::chrono::duration_cast<std::chrono::milliseconds>(m_queue_timeout).count()));
      }
    }
    */

    // free(fake_data);

    // TLOG_DEBUG(TLVL_WORK_STEPS) << get_name() << ": Start of sleep while waiting for run Stop";
    // std::this_thread::sleep_for(std::chrono::milliseconds(m_sleep_msec_while_running));
    // TLOG_DEBUG(TLVL_WORK_STEPS) << get_name() << ": End of sleep while waiting for run Stop";
  }

  std::ostringstream oss_summ;
  oss_summ << ": Exiting the do_work() method, received Fake trigger decision messages for " << receivedCount
           << " triggers.";
  TLOG() << ProgressUpdate(ERS_HERE, get_name(), oss_summ.str());
  TLOG_DEBUG(TLVL_ENTER_EXIT_METHODS) << get_name() << ": Exiting do_work() method";
}

} // namespace dfmodules
} // namespace dunedaq

DEFINE_DUNE_DAQ_MODULE(dunedaq::dfmodules::FakeDataProd)<|MERGE_RESOLUTION|>--- conflicted
+++ resolved
@@ -72,27 +72,18 @@
 {
   TLOG_DEBUG(TLVL_ENTER_EXIT_METHODS) << get_name() << ": Entering do_conf() method";
 
-<<<<<<< HEAD
   fakedataprod::ConfParams tmpConfig = payload.get<fakedataprod::ConfParams>();
-  m_geoid.system_type = dataformats::GeoID::string_to_system_type(tmpConfig.system_type);
-=======
-  fakedataprod::Conf tmpConfig = payload.get<fakedataprod::Conf>();
   m_geoid.system_type = daqdataformats::GeoID::string_to_system_type(tmpConfig.system_type);
->>>>>>> f6039a18
   m_geoid.region_id = tmpConfig.apa_number;
   m_geoid.element_id = tmpConfig.link_number;
   m_time_tick_diff = tmpConfig.time_tick_diff;
   m_frame_size = tmpConfig.frame_size;
   m_response_delay = tmpConfig.response_delay;
-<<<<<<< HEAD
-  m_fragment_type = dataformats::string_to_fragment_type(tmpConfig.fragment_type);
+  m_fragment_type = daqdataformats::string_to_fragment_type(tmpConfig.fragment_type);
   m_timesync_connection_name = tmpConfig.timesync_connection_name;
   m_timesync_topic_name = tmpConfig.timesync_topic_name;
 
   networkmanager::NetworkManager::get().start_publisher(m_timesync_connection_name);
-=======
-  m_fragment_type = daqdataformats::string_to_fragment_type(tmpConfig.fragment_type);
->>>>>>> f6039a18
 
   TLOG_DEBUG(TLVL_CONFIG) << get_name() << ": configured for link number " << m_geoid.element_id;
 
@@ -184,13 +175,7 @@
 
     // This should really not happen
     if (fake_data == nullptr) {
-<<<<<<< HEAD
-      ers::error(dunedaq::dataformats::MemoryAllocationFailed(ERS_HERE, num_bytes_to_send));
-      continue;
-      // throw dunedaq::dataformats::MemoryAllocationFailed(ERS_HERE, num_bytes_to_send);
-=======
       throw dunedaq::dfmodules::MemoryAllocationFailed(ERS_HERE, get_name(), num_bytes_to_send);
->>>>>>> f6039a18
     }
     std::unique_ptr<daqdataformats::Fragment> data_fragment_ptr(new daqdataformats::Fragment(fake_data, num_bytes_to_send));
     data_fragment_ptr->set_trigger_number(data_request.trigger_number);
