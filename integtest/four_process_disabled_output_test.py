--- conflicted
+++ resolved
@@ -20,13 +20,8 @@
                              "hdf5_detector_group": "TPC", "hdf5_region_prefix": "APA",
                              "expected_fragment_count": number_of_data_producers,
                              "min_size_bytes": 80, "max_size_bytes": 37200}
-<<<<<<< HEAD
-rawtp_frag_params={"fragment_type_description": "Raw TP", "hdf5_groups": "TPC/TP_APA000",
-                   "element_name_prefix": "Link", "element_number_offset": 0,
-=======
 rawtp_frag_params={"fragment_type_description": "Raw TP",
                    "hdf5_detector_group": "TPC", "hdf5_region_prefix": "TP_APA",
->>>>>>> acf22083
                    "expected_fragment_count": number_of_data_producers,
                    "min_size_bytes": 80, "max_size_bytes": 80}
 triggertp_frag_params={"fragment_type_description": "Trigger TP",
