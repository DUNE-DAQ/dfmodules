import pytest
import os
import re
<<<<<<< HEAD
#import psutil
import copy
=======
import psutil
>>>>>>> b983c45a

import dfmodules.data_file_checks as data_file_checks
import integrationtest.log_file_checks as log_file_checks
import integrationtest.config_file_gen as config_file_gen
import dfmodules.integtest_file_gen as integtest_file_gen

# Values that help determine the running conditions
number_of_data_producers=3
number_of_readout_apps=3
run_duration=20  # seconds
data_rate_slowdown_factor=10

# Default values for validation parameters
expected_number_of_data_files=3
check_for_logfile_errors=True
expected_event_count=run_duration
expected_event_count_tolerance=2
<<<<<<< HEAD
wib1_frag_hsi_trig_params={"fragment_type_description": "WIB", 
                           "fragment_type": "ProtoWIB",
                           "hdf5_source_subsystem": "Detector_Readout",
=======
minimum_cpu_count=18
minimum_free_memory_gb=24
wib1_frag_hsi_trig_params={"fragment_type_description": "WIB",
                           "hdf5_detector_group": "TPC", "hdf5_region_prefix": "APA",
>>>>>>> b983c45a
                           "expected_fragment_count": (number_of_data_producers*number_of_readout_apps),
                           "min_size_bytes": 37192, "max_size_bytes": 37192}
wib1_frag_multi_trig_params={"fragment_type_description": "WIB",
                             "fragment_type": "ProtoWIB",
                             "hdf5_source_subsystem": "Detector_Readout",
                             "expected_fragment_count": (number_of_data_producers*number_of_readout_apps),
<<<<<<< HEAD
                             "min_size_bytes": 72, "max_size_bytes": 37192}
=======
                             "min_size_bytes": 80, "max_size_bytes": 54000}
>>>>>>> b983c45a
triggercandidate_frag_params={"fragment_type_description": "Trigger Candidate",
                              "fragment_type": "Trigger_Candidate",
                              "hdf5_source_subsystem": "Trigger",
                              "expected_fragment_count": 1,
                              "min_size_bytes": 120, "max_size_bytes": 150}
triggertp_frag_params={"fragment_type_description": "Trigger with TPs",
<<<<<<< HEAD
                       "fragment_type": "SW_Trigger_Primitive",
                       "hdf5_source_subsystem": "Trigger",
                       "expected_fragment_count": ((number_of_data_producers*number_of_readout_apps)+number_of_readout_apps+1),
                       "min_size_bytes": 72, "max_size_bytes": 16000}
=======
                       "hdf5_detector_group": "Trigger", "hdf5_region_prefix": "Region",
                       "expected_fragment_count": 3,
                       "min_size_bytes": 80, "max_size_bytes": 16000}
>>>>>>> b983c45a
ignored_logfile_problems={"dqm": ["client will not be able to connect to Kafka cluster",
                                  "Unexpected Trigger Decision", "Unexpected Fragment"],
                          "trigger": ["zipped_tpset_q: Unable to push within timeout period"],
                          "ruemu": [r"Trigger Matching result with empty fragment: TS match result on link .+Requestor=\S+fragx_dqm"],
                         }

# Determine if this computer is powerful enough for these tests
sufficient_resources_on_this_computer=True
cpu_count=os.cpu_count()
hostname=os.uname().nodename
mem_obj=psutil.virtual_memory()
free_mem=round((mem_obj.available/(1024*1024*1024)), 2)
total_mem=round((mem_obj.total/(1024*1024*1024)), 2)
print(f"DEBUG: CPU count is {cpu_count}, free and total memory are {free_mem} GB and {total_mem} GB.")
<<<<<<< HEAD
if cpu_count < 16 or free_mem < 24:
=======
if cpu_count < minimum_cpu_count or free_mem < minimum_free_memory_gb:
>>>>>>> b983c45a
    sufficient_resources_on_this_computer=False

# The next three variable declarations *must* be present as globals in the test
# file. They're read by the "fixtures" in conftest.py to determine how
# to run the config generation and nanorc

# The name of the python module for the config generation
confgen_name="daqconf_multiru_gen"

# The arguments to pass to the config generator, excluding the json
# output directory (the test framework handles that)
hardware_map_contents = integtest_file_gen.generate_hwmap_file(number_of_data_producers, number_of_readout_apps)

conf_dict = config_file_gen.get_default_config_dict()
conf_dict["readout"]["data_rate_slowdown_factor"] = data_rate_slowdown_factor
conf_dict["readout"]["latency_buffer_size"] = 200000

swtpg_conf = copy.deepcopy(conf_dict)
swtpg_conf["readout"]["enable_software_tpg"] = True
swtpg_conf["dataflow.dataflow0"]["token_count"] = 3*number_of_readout_apps

dqm_conf = copy.deepcopy(conf_dict)
dqm_conf["dqm"]["enable_dqm"] = True

confgen_arguments={"WIB1_System": conf_dict,
                   "Software_TPG_System": swtpg_conf,
                   "DQM_System": dqm_conf,
                  }

# The commands to run in nanorc, as a list
if sufficient_resources_on_this_computer:
    nanorc_command_list="integtest-partition boot conf".split()
    nanorc_command_list+="start_run --wait 1 101 wait ".split() + [str(run_duration)] + "stop_run          wait 2".split()
    nanorc_command_list+="start_run --wait 2 102 wait ".split() + [str(run_duration)] + "stop_run --wait 1 wait 2".split()
    nanorc_command_list+="start_run          103 wait ".split() + [str(run_duration)] + "stop_run --wait 2 wait 2".split()
    nanorc_command_list+="scrap terminate".split()
else:
    nanorc_command_list=["integtest-partition", "boot", "terminate"]

# The tests themselves

def test_nanorc_success(run_nanorc):
    current_test=os.environ.get('PYTEST_CURRENT_TEST')
    match_obj = re.search(r".*\[(.+)\].*", current_test)
    if match_obj:
        current_test = match_obj.group(1)
    banner_line = re.sub(".", "=", current_test)
    print(banner_line)
    print(current_test)
    print(banner_line)
    # Check that nanorc completed correctly
    assert run_nanorc.completed_process.returncode==0

def test_log_files(run_nanorc):
    if check_for_logfile_errors and sufficient_resources_on_this_computer:
        # Check that there are no warnings or errors in the log files
        assert log_file_checks.logs_are_error_free(run_nanorc.log_files, True, True, ignored_logfile_problems)

def test_data_files(run_nanorc):
    if not sufficient_resources_on_this_computer:
        print(f"This computer ({hostname}) does not have enough resources to run this test.")
        print(f"    (CPU count is {cpu_count}, free and total memory are {free_mem} GB and {total_mem} GB.)")
        print(f"    (Minimum CPU count is {minimum_cpu_count} and minimum free memory is {minimum_free_memory_gb} GB.)")
        return

    local_expected_event_count=expected_event_count
    local_event_count_tolerance=expected_event_count_tolerance
    fragment_check_list=[]
    if "enable_software_tpg" in run_nanorc.confgen_config["readout"].keys() and run_nanorc.confgen_config["readout"]["enable_software_tpg"]:
        local_expected_event_count+=(270*number_of_data_producers*number_of_readout_apps*run_duration/100)
        local_event_count_tolerance+=(10*number_of_data_producers*number_of_readout_apps*run_duration/100)
        fragment_check_list.append(wib1_frag_multi_trig_params)
        fragment_check_list.append(triggertp_frag_params)
    else:
        fragment_check_list.append(wib1_frag_hsi_trig_params)
        fragment_check_list.append(triggercandidate_frag_params)

    # Run some tests on the output data file
    assert len(run_nanorc.data_files)==expected_number_of_data_files

    for idx in range(len(run_nanorc.data_files)):
        data_file=data_file_checks.DataFile(run_nanorc.data_files[idx])
        assert data_file_checks.sanity_check(data_file)
        assert data_file_checks.check_file_attributes(data_file)
        assert data_file_checks.check_event_count(data_file, local_expected_event_count, local_event_count_tolerance)
        for jdx in range(len(fragment_check_list)):
            assert data_file_checks.check_fragment_count(data_file, fragment_check_list[jdx])
            assert data_file_checks.check_fragment_sizes(data_file, fragment_check_list[jdx])<|MERGE_RESOLUTION|>--- conflicted
+++ resolved
@@ -1,12 +1,8 @@
 import pytest
 import os
 import re
-<<<<<<< HEAD
-#import psutil
 import copy
-=======
 import psutil
->>>>>>> b983c45a
 
 import dfmodules.data_file_checks as data_file_checks
 import integrationtest.log_file_checks as log_file_checks
@@ -24,43 +20,28 @@
 check_for_logfile_errors=True
 expected_event_count=run_duration
 expected_event_count_tolerance=2
-<<<<<<< HEAD
+minimum_cpu_count=18
+minimum_free_memory_gb=24
 wib1_frag_hsi_trig_params={"fragment_type_description": "WIB", 
                            "fragment_type": "ProtoWIB",
                            "hdf5_source_subsystem": "Detector_Readout",
-=======
-minimum_cpu_count=18
-minimum_free_memory_gb=24
-wib1_frag_hsi_trig_params={"fragment_type_description": "WIB",
-                           "hdf5_detector_group": "TPC", "hdf5_region_prefix": "APA",
->>>>>>> b983c45a
                            "expected_fragment_count": (number_of_data_producers*number_of_readout_apps),
                            "min_size_bytes": 37192, "max_size_bytes": 37192}
 wib1_frag_multi_trig_params={"fragment_type_description": "WIB",
                              "fragment_type": "ProtoWIB",
                              "hdf5_source_subsystem": "Detector_Readout",
                              "expected_fragment_count": (number_of_data_producers*number_of_readout_apps),
-<<<<<<< HEAD
-                             "min_size_bytes": 72, "max_size_bytes": 37192}
-=======
-                             "min_size_bytes": 80, "max_size_bytes": 54000}
->>>>>>> b983c45a
+                             "min_size_bytes": 72, "max_size_bytes": 54000}
 triggercandidate_frag_params={"fragment_type_description": "Trigger Candidate",
                               "fragment_type": "Trigger_Candidate",
                               "hdf5_source_subsystem": "Trigger",
                               "expected_fragment_count": 1,
                               "min_size_bytes": 120, "max_size_bytes": 150}
 triggertp_frag_params={"fragment_type_description": "Trigger with TPs",
-<<<<<<< HEAD
                        "fragment_type": "SW_Trigger_Primitive",
                        "hdf5_source_subsystem": "Trigger",
                        "expected_fragment_count": ((number_of_data_producers*number_of_readout_apps)+number_of_readout_apps+1),
                        "min_size_bytes": 72, "max_size_bytes": 16000}
-=======
-                       "hdf5_detector_group": "Trigger", "hdf5_region_prefix": "Region",
-                       "expected_fragment_count": 3,
-                       "min_size_bytes": 80, "max_size_bytes": 16000}
->>>>>>> b983c45a
 ignored_logfile_problems={"dqm": ["client will not be able to connect to Kafka cluster",
                                   "Unexpected Trigger Decision", "Unexpected Fragment"],
                           "trigger": ["zipped_tpset_q: Unable to push within timeout period"],
@@ -75,11 +56,7 @@
 free_mem=round((mem_obj.available/(1024*1024*1024)), 2)
 total_mem=round((mem_obj.total/(1024*1024*1024)), 2)
 print(f"DEBUG: CPU count is {cpu_count}, free and total memory are {free_mem} GB and {total_mem} GB.")
-<<<<<<< HEAD
-if cpu_count < 16 or free_mem < 24:
-=======
 if cpu_count < minimum_cpu_count or free_mem < minimum_free_memory_gb:
->>>>>>> b983c45a
     sufficient_resources_on_this_computer=False
 
 # The next three variable declarations *must* be present as globals in the test
