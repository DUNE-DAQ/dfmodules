--- conflicted
+++ resolved
@@ -12,7 +12,6 @@
 find_package(dfmessages REQUIRED)
 find_package(opmonlib REQUIRED)
 
-<<<<<<< HEAD
 # 22-Jul-2021, KAB: all of the packages in this block are needed for the first version
 # of the TPSetWriter. Some of these may be able to be removed, at some point in time,
 # if we choose different tools for handling the TPSet writing.
@@ -23,10 +22,7 @@
 find_package(readout REQUIRED)
 find_package(Boost COMPONENTS iostreams REQUIRED)
 
-daq_codegen( datawriter.jsonnet hdf5datastore.jsonnet triggerrecordbuilder.jsonnet tpsetwriter.jsonnet TEMPLATES Structs.hpp.j2 Nljs.hpp.j2 )
-=======
-daq_codegen( datawriter.jsonnet hdf5datastore.jsonnet triggerrecordbuilder.jsonnet fakedataprod.jsonnet TEMPLATES Structs.hpp.j2 Nljs.hpp.j2 )
->>>>>>> 67a420a5
+daq_codegen( datawriter.jsonnet hdf5datastore.jsonnet triggerrecordbuilder.jsonnet fakedataprod.jsonnet tpsetwriter.jsonnet TEMPLATES Structs.hpp.j2 Nljs.hpp.j2 )
 daq_codegen( *info.jsonnet DEP_PKGS opmonlib TEMPLATES opmonlib/InfoStructs.hpp.j2 opmonlib/InfoNljs.hpp.j2 )
 
 ##############################################################################
@@ -38,12 +34,8 @@
 
 daq_add_plugin( DataWriter            duneDAQModule LINK_LIBRARIES dfmodules )
 daq_add_plugin( TriggerRecordBuilder  duneDAQModule LINK_LIBRARIES dfmodules )
-<<<<<<< HEAD
 daq_add_plugin( TPSetWriter           duneDAQModule LINK_LIBRARIES dfmodules trigger::trigger serialization::serialization readout::readout Boost::iostreams )
-=======
 daq_add_plugin( FakeDataProd          duneDAQModule LINK_LIBRARIES dfmodules )
-
->>>>>>> 67a420a5
 
 ##############################################################################
 daq_add_unit_test( StorageKey_test          LINK_LIBRARIES dfmodules )
